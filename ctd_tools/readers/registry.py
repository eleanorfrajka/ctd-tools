"""
Reader Registry - Single Source of Truth for All Reader Information

This module contains all metadata about available readers in one place.
When adding a new reader, only this file and the reader implementation need to be updated.
"""

from dataclasses import dataclass
from typing import Optional, List, Dict


@dataclass
class ReaderMetadata:
    """Metadata for a file reader.
    
    Attributes:
    -----------
    class_name: str
        The name of the reader class (e.g., "SbeCnvReader").
    module_name: str
        The module where the reader class is defined (e.g., ".sbe_cnv_reader").
    format_name: str
        The human-readable name of the format (e.g., "SeaBird CNV").
    format_key: str
        A unique key for the format used in detection (e.g., "sbe-cnv").
    file_extension: Optional[str]
        The unique file extension associated with the format (e.g., ".cnv").
    """

    # Class information
    class_name: str                       # e.g., "SbeCnvReader"
    module_name: str                      # e.g., ".sbe_cnv_reader"

    # Format information
    format_name: str                      # e.g., "SeaBird CNV"
    format_key: str                       # e.g., "sbe-cnv"
    file_extension: Optional[str] = None  # e.g., ".cnv"


# Single source of truth for all readers
READER_REGISTRY: List[ReaderMetadata] = [
    ReaderMetadata(
        class_name="NetCdfReader",
        module_name=".netcdf_reader",
        format_name="netCDF",
        format_key="netcdf",
        file_extension=".nc"
    ),
    ReaderMetadata(
        class_name="CsvReader",
        module_name=".csv_reader",
        format_name="CSV",
        format_key="csv",
        file_extension=".csv"
    ),
    ReaderMetadata(
        class_name="SbeCnvReader",
        module_name=".sbe_cnv_reader",
        format_name="SeaBird CNV",
        format_key="sbe-cnv",
        file_extension=".cnv"
    ),
    ReaderMetadata(
        class_name="SeasunTobReader",
        module_name=".seasun_tob_reader",
        format_name="Sea & Sun TOB",
        format_key="seasun-tob",
        file_extension=".tob"
    ),
    ReaderMetadata(
        class_name="RbrRskReader",
        module_name=".rbr_rsk_reader",
        format_name="RBR RSK Default",
        format_key="rbr-rsk-default",
        file_extension=None
    ),
    ReaderMetadata(
        class_name="RbrRskLegacyReader",
        module_name=".rbr_rsk_legacy_reader",
        format_name="RBR RSK Legacy",
        format_key="rbr-rsk-legacy",
        file_extension=None
    ),
    ReaderMetadata(
        class_name="RbrRskAutoReader",
        module_name=".rbr_rsk_auto_reader",
        format_name="RBR RSK",
        format_key="rbr-rsk",
        file_extension='.rsk'
    ),
    ReaderMetadata(
        class_name="RbrAsciiReader",
        module_name=".rbr_ascii_reader",
        format_name="RBR ASCII",
        format_key="rbr-ascii",
        file_extension=None
    ),
    ReaderMetadata(
        class_name="NortekAsciiReader",
        module_name=".nortek_ascii_reader",
        format_name="Nortek ASCII",
        format_key="nortek-ascii",
        file_extension=None
    ),
    ReaderMetadata(
<<<<<<< HEAD
        class_name="RcmMatlabReader",
        module_name=".rcm_matlab_reader",
        format_name="RCM Matlab",
        format_key="rcm-matlab",
=======
        class_name="SbeAsciiReader",
        module_name=".sbe_ascii_reader",
        format_name="SeaBird ASCII",
        format_key="sbe-ascii",
>>>>>>> a32cbc7e
        file_extension=None
    ),
]


# Utility functions to extract information from registry
def get_reader_modules() -> Dict[str, str]:
    """Get mapping of class names to module names for lazy loading."""
    return {reader.class_name: reader.module_name for reader in READER_REGISTRY}


def get_format_registry() -> List[Dict[str, str]]:
    """Get format information for the format registry."""
    formats = []
    for reader in READER_REGISTRY:
        format_info = {
            'format': reader.format_name,
            'key': reader.format_key,
        }
        if reader.file_extension:
            format_info['extension'] = reader.file_extension
        formats.append(format_info)
    return formats


def get_extension_map() -> Dict[str, str]:
    """Get mapping of file extensions to format keys."""
    return {
        reader.file_extension: reader.format_key 
        for reader in READER_REGISTRY 
        if reader.file_extension
    }


def get_input_formats() -> Dict[str, str]:
    """Get mapping of format keys to format names."""
    return {reader.format_key: reader.format_name for reader in READER_REGISTRY}


def get_all_reader_classes() -> List[str]:
    """Get list of all reader class names."""
    return [reader.class_name for reader in READER_REGISTRY]


def get_reader_by_format_key(format_key: str) -> Optional[ReaderMetadata]:
    """Get reader metadata by format key."""
    for reader in READER_REGISTRY:
        if reader.format_key == format_key:
            return reader
    return None


def get_readers_by_extension(extension: str) -> List[ReaderMetadata]:
    """Get readers that can handle a specific file extension."""
    return [
        reader for reader in READER_REGISTRY 
        if reader.file_extension == extension
    ]<|MERGE_RESOLUTION|>--- conflicted
+++ resolved
@@ -103,19 +103,19 @@
         file_extension=None
     ),
     ReaderMetadata(
-<<<<<<< HEAD
         class_name="RcmMatlabReader",
         module_name=".rcm_matlab_reader",
         format_name="RCM Matlab",
         format_key="rcm-matlab",
-=======
+        file_extension=None
+    ),
+    ReaderMetadata(
         class_name="SbeAsciiReader",
         module_name=".sbe_ascii_reader",
         format_name="SeaBird ASCII",
         format_key="sbe-ascii",
->>>>>>> a32cbc7e
         file_extension=None
-    ),
+    )
 ]
 
 
